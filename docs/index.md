# Algorithm Kit

**Algorithm Kit** is a modern Python project built with best practices and comprehensive tooling for implementing control and learning algorithms.

[:material-arrow-right: Get Started](api.md){ .md-button .md-button--primary }
[:material-play: Run Tests](https://github.com/jeffrichley/algokit#development){ .md-button }

[:material-book-open: Documentation](api.md) · [:material-code-braces: Source Code](https://github.com/jeffrichley/algokit) · [:material-github: GitHub](https://github.com/jeffrichley/algokit)

## Algorithm Families

Explore the algorithm landscapes covered by Algorithm Kit.

| Family | Highlighted Algorithms | Status |
| --- | --- | --- |
<<<<<<< HEAD
| [Classic Dynamic Programming](classic-dp.md) | Fibonacci, LIS, Knapsack | :material-code-tags: Code |
=======
| [Classic Dynamic Programming](classic-dp.md) | Fibonacci, LIS, Knapsack | :material-progress-clock: Coming Soon |
>>>>>>> fb3a24b1
| [Reinforcement Learning (Model-Free)](reinforcement-learning.md) | Q-Learning, SARSA, DQN | :material-progress-clock: Coming Soon |
| [Hierarchical Reinforcement Learning](hrl.md) | Options, Feudal RL, MAXQ, HIRO | :material-progress-clock: Coming Soon |
| [Dynamic Movement Primitives](dmps.md) | DMP Encoding, Imitation Learning | :material-progress-clock: Coming Soon |
| [Gaussian Process Modeling](gaussian-process.md) | Regression, Bayesian Optimization | :material-progress-clock: Coming Soon |
| [Real-Time Control](real-time-control.md) | PID, Bang-bang, Kalman Filter | :material-progress-clock: Coming Soon |
| [Model Predictive Control](mpc.md) | Finite Horizon, Nonlinear, Learning-based | :material-progress-clock: Coming Soon |
| [Classical Planning Algorithms](classical-planning.md) | A*, Dijkstra, RRT, STRIPS | :material-progress-clock: Coming Soon |

**Status legend**: :material-code-tags: Code available · :material-progress-clock: Coming Soon
<<<<<<< HEAD
=======

### Family Overviews

Get a feel for the types of problems each family tackles before diving in.

#### Classic Dynamic Programming
Break complex problems into overlapping subproblems with optimal substructure. Ideal for tasks like path finding, resource allocation, and sequence analysis.

#### Reinforcement Learning (Model-Free)
Learn policies through trial and error when environment dynamics are unknown. Useful for game playing, robotics, and other sequential decision-making tasks.

#### Hierarchical Reinforcement Learning
Introduce temporal abstraction via options or subgoals to manage long-horizon tasks more efficiently.

#### Dynamic Movement Primitives
Encode smooth, reusable motion trajectories as stable dynamical systems, enabling robots to adapt motions to new goals and timings.

#### Gaussian Process Modeling
Model functions with quantified uncertainty using Bayesian regression—great for surrogate modeling, regression, and Bayesian optimization.

#### Real-Time Control
Design fast, feedback-driven controllers such as PID or Kalman filters for systems with tight latency requirements.

#### Model Predictive Control
Solve constrained optimization problems over a moving horizon to compute control actions, balancing performance and safety.

#### Classical Planning Algorithms
Search state spaces for action sequences that achieve goals in robotics and AI planning domains.
>>>>>>> fb3a24b1

## Quick Start

Get up and running with Algorithm Kit in minutes:

- **Install**: `uv pip install -e .` (editable development install)
- **Test**: `just test` (run the test suite)
- **Lint**: `just lint` (check code quality)

=== "CLI"

    ```bash
    # Install in editable mode
    uv pip install -e .

    # Run tests
    just test

    # Check code quality
    just lint
    ```

=== "Python"

    ```python
    # Import the package
    import algokit

    # Your algorithm implementations here
    print("Algorithm Kit is ready!")
    ```

!!! tip "Need help setting up?"
    See our [Development Guide](https://github.com/jeffrichley/algokit#development) for environment setup and dependencies.

## Feature Highlights

- **Modern Python Tooling**: Built with uv, nox, and just for optimal development experience
- **Quality Assurance**: Comprehensive testing, linting, and type checking
- **Documentation**: Automated documentation generation with MkDocs
- **CI/CD Ready**: Pre-configured GitHub Actions workflows
- **Type Safety**: Full type hints and mypy integration
- **Extensible Architecture**: Modular design with plugin support

## Technology Stack

- **Package Manager**: uv for fast dependency management
- **Testing**: pytest with comprehensive coverage reporting
- **Linting**: ruff for fast Python linting
- **Formatting**: black for consistent code formatting
- **Type Checking**: mypy for static type analysis
- **Documentation**: MkDocs with Material theme
- **CI/CD**: GitHub Actions with quality gates

## Architecture at a Glance

```mermaid
graph LR
    A[Source Code] --> B[Testing]
    B --> C[Quality Checks]
    C --> D[Documentation]
    D --> E[Deployment]

    F[uv] --> A
    G[nox] --> B
    H[just] --> C
    I[MkDocs] --> D
```

## Why Algorithm Kit?

- **Faster development**: Modern tooling stack reduces setup time
- **Quality by design**: Comprehensive testing and linting from day one
- **Professional standards**: Production-ready CI/CD and documentation
- **Extensible**: Plugin architecture for custom algorithms

## Get Started

<div class="grid cards" markdown>

-   :material-rocket-launch: **[Quickstart](api.md)**

    Get up and running in 10 minutes

-   :material-cog: **[Installation](https://github.com/jeffrichley/algokit#development)**

    Set up your development environment

-   :material-play: **[Testing](https://github.com/jeffrichley/algokit#development)**

    Run the test suite and quality checks

-   :material-cog-outline: **[Configuration](https://github.com/jeffrichley/algokit#development)**

    Configure your development workflow

-   :material-puzzle: **[Contributing](contributing.md)**

    Contribute to the project

-   :material-shield-check: **[Quality](https://github.com/jeffrichley/algokit#development)**

    Maintain high code quality standards

</div>

## Development

For more detailed information about the project architecture, development guidelines, and quality standards, please refer to the project documentation in the main repository.

[:material-code-braces: API Reference](api.md)

Spotted an issue? Edit this page.<|MERGE_RESOLUTION|>--- conflicted
+++ resolved
@@ -13,11 +13,7 @@
 
 | Family | Highlighted Algorithms | Status |
 | --- | --- | --- |
-<<<<<<< HEAD
 | [Classic Dynamic Programming](classic-dp.md) | Fibonacci, LIS, Knapsack | :material-code-tags: Code |
-=======
-| [Classic Dynamic Programming](classic-dp.md) | Fibonacci, LIS, Knapsack | :material-progress-clock: Coming Soon |
->>>>>>> fb3a24b1
 | [Reinforcement Learning (Model-Free)](reinforcement-learning.md) | Q-Learning, SARSA, DQN | :material-progress-clock: Coming Soon |
 | [Hierarchical Reinforcement Learning](hrl.md) | Options, Feudal RL, MAXQ, HIRO | :material-progress-clock: Coming Soon |
 | [Dynamic Movement Primitives](dmps.md) | DMP Encoding, Imitation Learning | :material-progress-clock: Coming Soon |
@@ -27,8 +23,6 @@
 | [Classical Planning Algorithms](classical-planning.md) | A*, Dijkstra, RRT, STRIPS | :material-progress-clock: Coming Soon |
 
 **Status legend**: :material-code-tags: Code available · :material-progress-clock: Coming Soon
-<<<<<<< HEAD
-=======
 
 ### Family Overviews
 
@@ -57,7 +51,6 @@
 
 #### Classical Planning Algorithms
 Search state spaces for action sequences that achieve goals in robotics and AI planning domains.
->>>>>>> fb3a24b1
 
 ## Quick Start
 
